--- conflicted
+++ resolved
@@ -79,12 +79,8 @@
 
 extern crate bytes;
 extern crate nix;
-<<<<<<< HEAD
 extern crate clock_ticks;
-=======
 extern crate slab;
-extern crate time;
->>>>>>> 76173e12
 
 #[macro_use]
 extern crate log;
